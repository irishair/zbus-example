/*
<<<<<<< HEAD
 * Copyright (c) 2023 42dot All rights reserved.
=======
 * Copyright (c) 2021 42dot.ai All rights reserved.
>>>>>>> 8a891b36
 *
 * Licensed under the Apache License, Version 2.0 (the "License");
 * you may not use this file except in compliance with the License.
 * You may obtain a copy of the License at
 *
 * http://www.apache.org/licenses/LICENSE-2.0
 *
 * Unless required by applicable law or agreed to in writing, software
 * distributed under the License is distributed on an "AS IS" BASIS,
 * WITHOUT WARRANTIES OR CONDITIONS OF ANY KIND, either express or implied.
 * See the License for the specific language governing permissions and
 * limitations under the License.
 */

use futures_util::stream::StreamExt;
use log::LevelFilter;
use zbus::{dbus_proxy, zvariant::ObjectPath, zvariant::OwnedObjectPath, Connection, Result};

#[dbus_proxy(
    default_service = "org.containers.hirte",
    interface = "org.containers.hirte.Manager",
    default_path = "/org/containers/hirte"
)]
trait HirteManager {
    fn get_node(&self, name: &str) -> Result<OwnedObjectPath>;
    fn list_nodes(&self) -> Result<Vec<(String, OwnedObjectPath, String)>>;
}

#[dbus_proxy(
    default_service = "org.containers.hirte",
    interface = "org.containers.hirte.Node"
)]
trait HirteNode {
    #[dbus_proxy(object = "HirteJob")]
    fn start_unit(&self, name: &str, mode: &str);

    #[dbus_proxy(object = "HirteJob")]
    fn stop_unit(&self, name: &str, mode: &str);

    #[dbus_proxy(property)]
    fn name(&self) -> Result<String>;

    #[dbus_proxy(property)]
    fn status(&self) -> Result<String>;
}

#[dbus_proxy(
    default_service = "org.containers.hirte",
    interface = "org.containers.hirte.Job"
)]
trait HirteJob {
    fn cancel(&self) -> Result<()>;

    #[dbus_proxy(property)]
    fn id(&self) -> Result<u32>;

    #[dbus_proxy(property)]
    fn node(&self) -> Result<String>;

    #[dbus_proxy(property)]
    fn unit(&self) -> Result<String>;

    #[dbus_proxy(property)]
    fn job_type(&self) -> Result<String>;

    #[dbus_proxy(property)]
    fn state(&self) -> Result<String>;
}

#[tokio::main]
async fn main() -> anyhow::Result<()> {
    env_logger::Builder::new()
        .target(env_logger::Target::Stdout)
        .format_timestamp_millis()
        .filter_level(LevelFilter::Debug)
        .init();

    let conn = Connection::system().await?;

    let hirte_manager = HirteManagerProxy::new(&conn).await?;
    let hnode = hirte_manager.get_node("ak7_master_sub").await?;
    let hnodes = hirte_manager.list_nodes().await?;
    log::debug!("HirteManager: GetNode:[{}]", hnode.as_str());
    for (name, path, stat) in hnodes.iter() {
        log::debug!(
            "HirteManager: ListNodes:[{}|{}|{}]",
            name.as_str(),
            path.as_str(),
            stat.as_str()
        );
    }

    let hirte_node = HirteNodeProxy::builder(&conn)
        .path(hnode.into_inner())?
        .build()
        .await?;

    let node_name = hirte_node.name().await?;
    let node_stat = hirte_node.status().await?;
    log::debug!("HirteNode:[Name-{}|Status-{}]", node_name, node_stat);

    let j1 = hirte_node.start_unit("v2x.service", "replace").await;
    if j1.is_err() {
        log::debug!("HirteNode: StartUnit Failed:[{:?}]", j1.err().unwrap());
    } else {
        let job = j1.ok().unwrap();
        log::debug!("HirteNode: StartUnit Ok:[{:?}]", job);

        //// cancel is not supported currently
        let ret = job.cancel().await;
        if ret.is_err() {
            log::debug!("HirteJob: Cancel Failed:[{:?}]", ret.err().unwrap());
        } else {
            log::debug!("HirteJob: Cancel Ok");
        }
    }

    let j2 = hirte_node.stop_unit("v2x.service", "replace").await;
    if j2.is_err() {
        log::debug!("HirteNode: StopUnit Failed:[{:?}]", j2.err().unwrap());
    } else {
        let job = j2.ok().unwrap();
        log::debug!("HirteNode: StopUnit Ok:[{:?}]", job);
    }

    Ok(())
}<|MERGE_RESOLUTION|>--- conflicted
+++ resolved
@@ -1,9 +1,5 @@
 /*
-<<<<<<< HEAD
- * Copyright (c) 2023 42dot All rights reserved.
-=======
- * Copyright (c) 2021 42dot.ai All rights reserved.
->>>>>>> 8a891b36
+ * Copyright (c) 2023 42dot.ai All rights reserved.
  *
  * Licensed under the Apache License, Version 2.0 (the "License");
  * you may not use this file except in compliance with the License.
